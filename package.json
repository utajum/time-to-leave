--- conflicted
+++ resolved
@@ -1,11 +1,7 @@
 {
   "name": "time-to-leave",
   "productName": "Time to Leave",
-<<<<<<< HEAD
-  "version": "1.5.1",
-=======
   "version": "1.5.2-dev",
->>>>>>> 3dcebfcb
   "description": "Log work hours and get notified when it's time to leave the office and start to live.",
   "author": "Thamara Andrade",
   "homepage": "https://github.com/thamara/time-to-leave#readme",
