--- conflicted
+++ resolved
@@ -15,11 +15,8 @@
     'working-days-friday': true,
     'working-days-saturday': false,
     'working-days-sunday': false,
-<<<<<<< HEAD
+    'theme': 'light',
     'update-remind-me-after' : '2019-01-01',
-=======
-    'theme': 'light'
->>>>>>> aa7488da
 };
 
 var derivedPreferences;
