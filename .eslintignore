--- conflicted
+++ resolved
@@ -1,10 +1,5 @@
 assets/
 node_modules/
-<<<<<<< HEAD
-*.svg
-*.html
-*.css
-=======
 **/*.svg
 **/*.html
->>>>>>> 9c050cb7
+**/*.css